import google.generativeai as genai
import os
from typing import List, Dict
import logging
from dotenv import load_dotenv

load_dotenv()
logger = logging.getLogger(__name__)

class ChatService:
    def __init__(self):
        api_key = os.getenv("GEMINI_API_KEY")
        if not api_key:
            logger.warning("⚠️ GEMINI_API_KEY not found - chat will use fallback responses")
            self.model = None
            self.gemini_available = False
        else:
            try:
                genai.configure(api_key=api_key)
                self.model = genai.GenerativeModel('gemini-2.0-flash')
                self.gemini_available = True
                logger.info("🤖 Gemini chat service initialized")
            except Exception as e:
                logger.error(f"❌ Failed to initialize Gemini: {e}")
                self.model = None
                self.gemini_available = False
    
    async def generate_response(self, query: str, code_chunks: List[Dict], repository_name: str) -> Dict:
        if not self.gemini_available:
            return self.generate_fallback_response(query, code_chunks, repository_name)
        
        try:
            context = self.prepare_context(code_chunks)
            
            prompt = f"""You are an expert code assistant analyzing the {repository_name} repository.
User Question: {query}
Code Context:
{context}
RESPONSE STRUCTURE:
1. ALWAYS start with:
## Main Answer
<<<<<<< HEAD
[Provide a direct, concise answer to the user's question first]
2. Then adapt the rest based on query type:
FOR CODE EXPLANATION/ARCHITECTURE QUERIES:
## Implementation Overview
=======
[Direct answer to the user's question]
## Implementation Overview
[High-level explanation of how the feature/system works]
>>>>>>> 2ae81268
### Key Components
### Technical Details
### How It Works
<<<<<<< HEAD
FOR DEBUGGING/ERROR QUERIES:
## Root Cause Analysis
## Affected Code
## Suggested Solution
## Prevention Tips
FOR DOCUMENTATION/README REQUESTS:
## Overview
## Installation
## Usage
## Configuration
[Standard README sections as appropriate]
FOR "HOW TO" QUERIES:
## Step-by-Step Guide
## Code Examples
## Best Practices
FOR FEATURE REQUESTS/SUGGESTIONS:
## Current Implementation
## Proposed Approach
## Implementation Steps
**Important**: These are examples, not rigid templates. Use your judgment to structure the response in the way that best answers the user's specific question. You may combine elements from multiple patterns, create your own sections, or use entirely different headings if more appropriate.
Always end with:
=======
1. **Step 1**: Description of first step
2. **Step 2**: Description of second step
3. **Step 3**: Description of third step
> **Key Insight**: Important observations about the implementation
>>>>>>> 2ae81268
## Additional Notes
[Limitations, missing information, or recommendations if relevant]
UNIVERSAL FORMATTING RULES (MANDATORY):
- NO emojis - use clean text only
- Use **bold** for important file names and concepts
- Use `backticks` for functions, variables, classes, and code snippets
- ALWAYS reference specific files and line numbers: `filename.py` (lines X-Y)
- Use > blockquotes for important insights or warnings
- Use proper markdown hierarchy (##, ###, -, >, etc.)
- Be comprehensive and detailed
- Explain both WHAT the code does and HOW it works
- Professional documentation style
- Focus on explanation rather than just code listing
- Clean, professional markdown formatting (GitHub README style)
CRITICAL: Every code reference MUST include the file path and line numbers from the context provided above.
Your detailed markdown response:"""
            
            response = self.model.generate_content(prompt)
            
            # --- START: BEST FIX ---
            # Clean the response text to remove markdown code block wrappers
            response_text = response.text
            
            if response_text.startswith("```markdown"):
                response_text = response_text[len("```markdown"):]
            elif response_text.startswith("```"):
                response_text = response_text[len("```"):]
                
            if response_text.endswith("```"):
                response_text = response_text[:-len("```")]
                
            response_text = response_text.strip() # Remove any leading/trailing whitespace
            # --- END: BEST FIX ---

            sources = []
            for chunk in code_chunks:
                sources.append({
                    'file_path': chunk['file_path'],
                    'start_line': chunk['start_line'],
                    'end_line': chunk['end_line'],
                    'similarity': round(chunk['similarity'], 3),
                    'preview': chunk['content'][:200] + "..."
                })
            
            return {
                'response': response_text,  # Use the cleaned text
                'sources': sources,
                'context_chunks_used': len(code_chunks),
                'repository_name': repository_name,
                'model_used': 'gemini-2.0-flash',
                'success': True
            }
            
        except Exception as e:
            logger.error(f"❌ Gemini error: {e}")
            if "429" in str(e) or "quota" in str(e).lower():
                return self.generate_quota_response(query, code_chunks, repository_name)
            return self.generate_fallback_response(query, code_chunks, repository_name)
    
    def prepare_context(self, code_chunks: List[Dict]) -> str:
        context_sections = []
        for i, chunk in enumerate(code_chunks, 1):
            context_sections.append(f"""
Code Reference {i}:
File: {chunk['file_path']}
Lines: {chunk['start_line']}-{chunk['end_line']}
Similarity: {chunk['similarity']:.2f}
{chunk['content']}
""")
        return "\n".join(context_sections)
    
    def generate_quota_response(self, query: str, code_chunks: List[Dict], repository_name: str) -> Dict:
        context = self.prepare_context(code_chunks)
        response = f"""🚫 Gemini quota exceeded, but I found {len(code_chunks)} relevant code sections:
{context}
The search found relevant code with similarity scores from {min(c['similarity'] for c in code_chunks):.2f} to {max(c['similarity'] for c in code_chunks):.2f}. Please try again in a few minutes when quota resets."""
        
        return self.create_response_dict(response, code_chunks, repository_name, 'quota_exceeded')
    
    def generate_fallback_response(self, query: str, code_chunks: List[Dict], repository_name: str) -> Dict:
        context = self.prepare_context(code_chunks)
        response = f"""Found {len(code_chunks)} relevant code sections for: "{query}"
{context}
Note: AI analysis requires API configuration. The search results above show the most relevant code."""
        
        return self.create_response_dict(response, code_chunks, repository_name, 'fallback')
    
    def create_response_dict(self, response: str, code_chunks: List[Dict], repository_name: str, model_used: str) -> Dict:
        sources = []
        for chunk in code_chunks:
            sources.append({
                'file_path': chunk['file_path'],
                'start_line': chunk['start_line'],
                'end_line': chunk['end_line'],
                'similarity': round(chunk['similarity'], 3),
                'preview': chunk['content'][:200] + "..."
            })
        
        return {
            'response': response,
            'sources': sources,
            'context_chunks_used': len(code_chunks),
            'repository_name': repository_name,
            'model_used': model_used,
            'success': True
        }<|MERGE_RESOLUTION|>--- conflicted
+++ resolved
@@ -36,52 +36,50 @@
 User Question: {query}
 Code Context:
 {context}
+
 RESPONSE STRUCTURE:
+
 1. ALWAYS start with:
 ## Main Answer
-<<<<<<< HEAD
 [Provide a direct, concise answer to the user's question first]
+
 2. Then adapt the rest based on query type:
+
 FOR CODE EXPLANATION/ARCHITECTURE QUERIES:
 ## Implementation Overview
-=======
-[Direct answer to the user's question]
-## Implementation Overview
-[High-level explanation of how the feature/system works]
->>>>>>> 2ae81268
 ### Key Components
 ### Technical Details
 ### How It Works
-<<<<<<< HEAD
+
 FOR DEBUGGING/ERROR QUERIES:
 ## Root Cause Analysis
 ## Affected Code
 ## Suggested Solution
 ## Prevention Tips
+
 FOR DOCUMENTATION/README REQUESTS:
 ## Overview
 ## Installation
 ## Usage
 ## Configuration
 [Standard README sections as appropriate]
+
 FOR "HOW TO" QUERIES:
 ## Step-by-Step Guide
 ## Code Examples
 ## Best Practices
+
 FOR FEATURE REQUESTS/SUGGESTIONS:
 ## Current Implementation
 ## Proposed Approach
 ## Implementation Steps
+
 **Important**: These are examples, not rigid templates. Use your judgment to structure the response in the way that best answers the user's specific question. You may combine elements from multiple patterns, create your own sections, or use entirely different headings if more appropriate.
+
 Always end with:
-=======
-1. **Step 1**: Description of first step
-2. **Step 2**: Description of second step
-3. **Step 3**: Description of third step
-> **Key Insight**: Important observations about the implementation
->>>>>>> 2ae81268
 ## Additional Notes
 [Limitations, missing information, or recommendations if relevant]
+
 UNIVERSAL FORMATTING RULES (MANDATORY):
 - NO emojis - use clean text only
 - Use **bold** for important file names and concepts
@@ -94,7 +92,9 @@
 - Professional documentation style
 - Focus on explanation rather than just code listing
 - Clean, professional markdown formatting (GitHub README style)
+
 CRITICAL: Every code reference MUST include the file path and line numbers from the context provided above.
+
 Your detailed markdown response:"""
             
             response = self.model.generate_content(prompt)
